/*
 * librd - Rapid Development C library
 *
 * Copyright (c) 2012, Magnus Edenhill
 * All rights reserved.
 * 
 * Redistribution and use in source and binary forms, with or without
 * modification, are permitted provided that the following conditions are met: 
 * 
 * 1. Redistributions of source code must retain the above copyright notice,
 *    this list of conditions and the following disclaimer. 
 * 2. Redistributions in binary form must reproduce the above copyright notice,
 *    this list of conditions and the following disclaimer in the documentation
 *    and/or other materials provided with the distribution. 
 * 
 * THIS SOFTWARE IS PROVIDED BY THE COPYRIGHT HOLDERS AND CONTRIBUTORS "AS IS"
 * AND ANY EXPRESS OR IMPLIED WARRANTIES, INCLUDING, BUT NOT LIMITED TO, THE 
 * IMPLIED WARRANTIES OF MERCHANTABILITY AND FITNESS FOR A PARTICULAR PURPOSE 
 * ARE DISCLAIMED. IN NO EVENT SHALL THE COPYRIGHT OWNER OR CONTRIBUTORS BE 
 * LIABLE FOR ANY DIRECT, INDIRECT, INCIDENTAL, SPECIAL, EXEMPLARY, OR 
 * CONSEQUENTIAL DAMAGES (INCLUDING, BUT NOT LIMITED TO, PROCUREMENT OF 
 * SUBSTITUTE GOODS OR SERVICES; LOSS OF USE, DATA, OR PROFITS; OR BUSINESS 
 * INTERRUPTION) HOWEVER CAUSED AND ON ANY THEORY OF LIABILITY, WHETHER IN 
 * CONTRACT, STRICT LIABILITY, OR TORT (INCLUDING NEGLIGENCE OR OTHERWISE)
 * ARISING IN ANY WAY OUT OF THE USE OF THIS SOFTWARE, EVEN IF ADVISED OF THE
 * POSSIBILITY OF SUCH DAMAGE.
 */

#pragma once


#ifndef TIMEVAL_TO_TIMESPEC
#define TIMEVAL_TO_TIMESPEC(tv,ts) do {		\
    (ts)->tv_sec = (tv)->tv_sec;		\
    (ts)->tv_nsec = (tv)->tv_usec * 1000;	\
  } while (0)

#define TIMESPEC_TO_TIMEVAL(tv, ts) do {  \
    (tv)->tv_sec = (ts)->tv_sec;	  \
    (tv)->tv_usec = (ts)->tv_nsec / 1000; \
  } while (0)
#endif

#define TIMESPEC_TO_TS(ts) \
	(((rd_ts_t)(ts)->tv_sec * 1000000LLU) + ((ts)->tv_nsec / 1000))

#define TS_TO_TIMESPEC(ts,tsx) do {			\
	(ts)->tv_sec  = (tsx) / 1000000;		\
        (ts)->tv_nsec = ((tsx) % 1000000) * 1000;	\
	if ((ts)->tv_nsec >= 1000000000LLU) {		\
	   (ts)->tv_sec++;				\
	   (ts)->tv_nsec -= 1000000000LLU;		\
	}						\
       } while (0)

#define TIMESPEC_CLEAR(ts) ((ts)->tv_sec = (ts)->tv_nsec = 0LLU)


#define RD_POLL_INFINITE  -1
#define RD_POLL_NOWAIT     0


<<<<<<< HEAD

static __inline rd_ts_t rd_clock (void) RD_UNUSED;
static __inline rd_ts_t rd_clock (void) {
=======
/**
 * @returns a monotonically increasing clock in microseconds.
 * @remark There is no monotonic clock on OSX, the system time
 *         is returned instead.
 */
static RD_INLINE rd_ts_t rd_clock (void) RD_UNUSED;
static RD_INLINE rd_ts_t rd_clock (void) {
>>>>>>> e986d689
#ifdef __APPLE__
	/* No monotonic clock on Darwin */
	struct timeval tv;
	gettimeofday(&tv, NULL);
	return ((rd_ts_t)tv.tv_sec * 1000000LLU) + (rd_ts_t)tv.tv_usec;
#elif defined(_MSC_VER)
	return (rd_ts_t)GetTickCount64() * 1000LLU;
#else
	struct timespec ts;
	clock_gettime(CLOCK_MONOTONIC, &ts);
	return ((rd_ts_t)ts.tv_sec * 1000000LLU) + 
		((rd_ts_t)ts.tv_nsec / 1000LLU);
#endif
}


/**
 * @returns UTC wallclock time as number of microseconds since
 *          beginning of the epoch.
 */
static RD_INLINE RD_UNUSED rd_ts_t rd_uclock (void) {
	struct timeval tv;
	rd_gettimeofday(&tv, NULL);
	return ((rd_ts_t)tv.tv_sec * 1000000LLU) + (rd_ts_t)tv.tv_usec;
}



/**
 * Thread-safe version of ctime() that strips the trailing newline.
 */
static RD_INLINE const char *rd_ctime (const time_t *t) RD_UNUSED;
static RD_INLINE const char *rd_ctime (const time_t *t) {
	static RD_TLS char ret[27];

#ifndef _MSC_VER
	ctime_r(t, ret);
#else
	ctime_s(ret, sizeof(ret), t);
#endif
	ret[25] = '\0';

	return ret;
}


/**
 * @brief Initialize an absolute timeout based on the provided \p timeout_ms
 *
 * To be used with rd_timeout_adjust().
 *
 * Honours RD_POLL_INFINITE, RD_POLL_NOWAIT.
 *
 * @returns the absolute timeout which should later be passed
 *          to rd_timeout_adjust().
 */
<<<<<<< HEAD
static __inline rd_ts_t rd_timeout_init (int timeout_ms) {
=======
static RD_INLINE rd_ts_t rd_timeout_init (int timeout_ms) {
>>>>>>> e986d689
	if (timeout_ms == RD_POLL_INFINITE ||
	    timeout_ms == RD_POLL_NOWAIT)
		return 0;

	return rd_clock() + (timeout_ms * 1000);
}


/**
 * @brief Adjust relative timeout \p *timeout_msp for spent time using
 *        absolute timeout \p abs_timeout.
 *
 * Honours RD_POLL_INFINITE, RD_POLL_NOWAIT.
 */
<<<<<<< HEAD
static __inline void rd_timeout_adjust (rd_ts_t abs_timeout,
=======
static RD_INLINE void rd_timeout_adjust (rd_ts_t abs_timeout,
>>>>>>> e986d689
					int *timeout_msp) {
	if (*timeout_msp == RD_POLL_INFINITE ||
	    *timeout_msp == RD_POLL_NOWAIT)
		return; /* No change */

<<<<<<< HEAD
	*timeout_msp = (rd_ts_t)(abs_timeout - rd_clock()) / 1000;
=======
	*timeout_msp = (int)((abs_timeout - rd_clock()) / 1000);
>>>>>>> e986d689
	if (*timeout_msp < 0)
		*timeout_msp = RD_POLL_NOWAIT;
}<|MERGE_RESOLUTION|>--- conflicted
+++ resolved
@@ -60,11 +60,6 @@
 #define RD_POLL_NOWAIT     0
 
 
-<<<<<<< HEAD
-
-static __inline rd_ts_t rd_clock (void) RD_UNUSED;
-static __inline rd_ts_t rd_clock (void) {
-=======
 /**
  * @returns a monotonically increasing clock in microseconds.
  * @remark There is no monotonic clock on OSX, the system time
@@ -72,7 +67,6 @@
  */
 static RD_INLINE rd_ts_t rd_clock (void) RD_UNUSED;
 static RD_INLINE rd_ts_t rd_clock (void) {
->>>>>>> e986d689
 #ifdef __APPLE__
 	/* No monotonic clock on Darwin */
 	struct timeval tv;
@@ -129,11 +123,7 @@
  * @returns the absolute timeout which should later be passed
  *          to rd_timeout_adjust().
  */
-<<<<<<< HEAD
-static __inline rd_ts_t rd_timeout_init (int timeout_ms) {
-=======
 static RD_INLINE rd_ts_t rd_timeout_init (int timeout_ms) {
->>>>>>> e986d689
 	if (timeout_ms == RD_POLL_INFINITE ||
 	    timeout_ms == RD_POLL_NOWAIT)
 		return 0;
@@ -148,21 +138,13 @@
  *
  * Honours RD_POLL_INFINITE, RD_POLL_NOWAIT.
  */
-<<<<<<< HEAD
-static __inline void rd_timeout_adjust (rd_ts_t abs_timeout,
-=======
 static RD_INLINE void rd_timeout_adjust (rd_ts_t abs_timeout,
->>>>>>> e986d689
 					int *timeout_msp) {
 	if (*timeout_msp == RD_POLL_INFINITE ||
 	    *timeout_msp == RD_POLL_NOWAIT)
 		return; /* No change */
 
-<<<<<<< HEAD
-	*timeout_msp = (rd_ts_t)(abs_timeout - rd_clock()) / 1000;
-=======
 	*timeout_msp = (int)((abs_timeout - rd_clock()) / 1000);
->>>>>>> e986d689
 	if (*timeout_msp < 0)
 		*timeout_msp = RD_POLL_NOWAIT;
 }
/*
 * librdkafka - Apache Kafka C library
 *
 * Copyright (c) 2012-2015, Magnus Edenhill
 * All rights reserved.
 *
 * Redistribution and use in source and binary forms, with or without
 * modification, are permitted provided that the following conditions are met:
 *
 * 1. Redistributions of source code must retain the above copyright notice,
 *    this list of conditions and the following disclaimer.
 * 2. Redistributions in binary form must reproduce the above copyright notice,
 *    this list of conditions and the following disclaimer in the documentation
 *    and/or other materials provided with the distribution.
 *
 * THIS SOFTWARE IS PROVIDED BY THE COPYRIGHT HOLDERS AND CONTRIBUTORS "AS IS"
 * AND ANY EXPRESS OR IMPLIED WARRANTIES, INCLUDING, BUT NOT LIMITED TO, THE
 * IMPLIED WARRANTIES OF MERCHANTABILITY AND FITNESS FOR A PARTICULAR PURPOSE
 * ARE DISCLAIMED. IN NO EVENT SHALL THE COPYRIGHT OWNER OR CONTRIBUTORS BE
 * LIABLE FOR ANY DIRECT, INDIRECT, INCIDENTAL, SPECIAL, EXEMPLARY, OR
 * CONSEQUENTIAL DAMAGES (INCLUDING, BUT NOT LIMITED TO, PROCUREMENT OF
 * SUBSTITUTE GOODS OR SERVICES; LOSS OF USE, DATA, OR PROFITS; OR BUSINESS
 * INTERRUPTION) HOWEVER CAUSED AND ON ANY THEORY OF LIABILITY, WHETHER IN
 * CONTRACT, STRICT LIABILITY, OR TORT (INCLUDING NEGLIGENCE OR OTHERWISE)
 * ARISING IN ANY WAY OUT OF THE USE OF THIS SOFTWARE, EVEN IF ADVISED OF THE
 * POSSIBILITY OF SUCH DAMAGE.
 */

#include "rd.h"
#include "rdlist.h"


void rd_list_dump (const char *what, const rd_list_t *rl) {
        int i;
        printf("%s: (rd_list_t*)%p cnt %d, size %d, elems %p:\n",
               what, rl, rl->rl_cnt, rl->rl_size, rl->rl_elems);
        for (i = 0 ; i < rl->rl_cnt ; i++)
                printf("  #%d: %p at &%p\n", i,
                       rl->rl_elems[i], &rl->rl_elems[i]);
}

static void rd_list_grow (rd_list_t *rl, int add_size) {
	rd_assert(!(rl->rl_flags & RD_LIST_F_FIXED_SIZE));
        rl->rl_size += add_size;
        rl->rl_elems = rd_realloc(rl->rl_elems,
                                  sizeof(*rl->rl_elems) * rl->rl_size);
}

void rd_list_init (rd_list_t *rl, int initial_size) {
        memset(rl, 0, sizeof(*rl));

	if (initial_size > 0)
		rd_list_grow(rl, initial_size);
}

rd_list_t *rd_list_new (int initial_size) {
	rd_list_t *rl = malloc(sizeof(*rl));
	rd_list_init(rl, initial_size);
	rl->rl_flags |= RD_LIST_F_ALLOCATED;
	return rl;
}

void rd_list_prealloc_elems (rd_list_t *rl, size_t elemsize, size_t size) {
	size_t allocsize;
	char *p;
	size_t i;

	rd_assert(!rl->rl_elems);

	/* Allocation layout:
	 *   void *ptrs[cnt];
	 *   elems[elemsize][cnt];
	 */

	allocsize = (sizeof(void *) * size) + (elemsize * size);
	rl->rl_elems = rd_malloc(allocsize);

	/* p points to first element's memory. */
	p = (char *)&rl->rl_elems[size];

	/* Pointer -> elem mapping */
	for (i = 0 ; i < size ; i++, p += elemsize)
		rl->rl_elems[i] = p;

	rl->rl_size = size;
	rl->rl_cnt = 0;
	rl->rl_flags |= RD_LIST_F_FIXED_SIZE;
}


void rd_list_set_free_cb (rd_list_t *rl, void (*free_cb) (void *)) {
	rl->rl_free_cb = free_cb;
}


void *rd_list_add (rd_list_t *rl, void *elem) {
        if (rl->rl_cnt == rl->rl_size)
                rd_list_grow(rl, rl->rl_size ? rl->rl_size * 2 : 16);
	rl->rl_flags &= ~RD_LIST_F_SORTED;
	if (elem)
		rl->rl_elems[rl->rl_cnt] = elem;
	return rl->rl_elems[rl->rl_cnt++];
}

static void rd_list_remove0 (rd_list_t *rl, int idx) {
        rd_assert(idx < rl->rl_cnt);

        if (idx + 1 < rl->rl_cnt)
                memmove(&rl->rl_elems[idx],
                        &rl->rl_elems[idx+1],
                        sizeof(*rl->rl_elems) * (rl->rl_cnt - (idx+1)));
        rl->rl_cnt--;
	rl->rl_flags &= ~RD_LIST_F_SORTED;
}

void *rd_list_remove (rd_list_t *rl, void *match_elem) {
        void *elem;
        int i;

        RD_LIST_FOREACH(elem, rl, i) {
                if (elem == match_elem) {
                        rd_list_remove0(rl, i);
                        return elem;
                }
        }

        return NULL;
}


void *rd_list_remove_cmp (rd_list_t *rl, void *match_elem,
                          int (*cmp) (void *_a, void *_b)) {
        void *elem;
        int i;

        RD_LIST_FOREACH(elem, rl, i) {
                if (match_elem == cmp ||
                    !cmp(elem, match_elem)) {
                        rd_list_remove0(rl, i);
                        return elem;
                }
        }

        return NULL;
}


/**
 * Trampoline to avoid the double pointers in callbacks.
 *
 * rl_elems is a **, but to avoid having the application do the cumbersome
 * ** -> * casting we wrap this here and provide a simple * pointer to the
 * the callbacks.
 *
 * This is true for all list comparator uses, i.e., both sort() and find().
 */
static RD_TLS int (*rd_list_cmp_curr) (const void *, const void *);

<<<<<<< HEAD
static __inline
=======
static RD_INLINE
>>>>>>> e986d689
int rd_list_cmp_trampoline (const void *_a, const void *_b) {
	const void *a = *(const void **)_a, *b = *(const void **)_b;

	return rd_list_cmp_curr(a, b);
}

void rd_list_sort (rd_list_t *rl, int (*cmp) (const void *, const void *)) {
	rd_list_cmp_curr = cmp;
        qsort(rl->rl_elems, rl->rl_cnt, sizeof(*rl->rl_elems),
	      rd_list_cmp_trampoline);
	rl->rl_flags |= RD_LIST_F_SORTED;
}

void rd_list_clear (rd_list_t *rl) {
        rl->rl_cnt = 0;
	rl->rl_flags &= ~RD_LIST_F_SORTED;
}


void rd_list_destroy (rd_list_t *rl, void (*free_cb) (void *)) {

	if (!free_cb)
		free_cb = rl->rl_free_cb;

        if (rl->rl_elems) {
                int i;
                if (free_cb) {
                        for (i = 0 ; i < rl->rl_cnt ; i++)
                                if (rl->rl_elems[i])
                                        free_cb(rl->rl_elems[i]);
                }

		rd_free(rl->rl_elems);
        }

	if (rl->rl_flags & RD_LIST_F_ALLOCATED)
		rd_free(rl);
}


void *rd_list_elem (const rd_list_t *rl, int idx) {
        if (likely(idx < rl->rl_cnt))
                return (void *)rl->rl_elems[idx];
        return NULL;
}

void *rd_list_find (const rd_list_t *rl, const void *match,
                    int (*cmp) (const void *, const void *)) {
        int i;
        const void *elem;

	if (rl->rl_flags & RD_LIST_F_SORTED) {
		void **r;
		rd_list_cmp_curr = cmp;
		r = bsearch(&match/*ptrptr to match elems*/,
			    rl->rl_elems, rl->rl_cnt,
			    sizeof(*rl->rl_elems), rd_list_cmp_trampoline);
		return r ? *r : NULL;
	}

        RD_LIST_FOREACH(elem, rl, i) {
                if (!cmp(match, elem))
                        return (void *)elem;
        }

        return NULL;
}<|MERGE_RESOLUTION|>--- conflicted
+++ resolved
@@ -156,11 +156,7 @@
  */
 static RD_TLS int (*rd_list_cmp_curr) (const void *, const void *);
 
-<<<<<<< HEAD
-static __inline
-=======
 static RD_INLINE
->>>>>>> e986d689
 int rd_list_cmp_trampoline (const void *_a, const void *_b) {
 	const void *a = *(const void **)_a, *b = *(const void **)_b;
 
